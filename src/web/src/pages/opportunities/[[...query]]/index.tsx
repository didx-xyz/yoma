import { useAtomValue } from "jotai";
import type { GetStaticProps, GetStaticPaths } from "next";
import Head from "next/head";
import { useRouter } from "next/router";
import React, {
  type ReactElement,
  useCallback,
  useState,
  useEffect,
  useRef,
  useMemo,
} from "react";
import ReactModal from "react-modal";
import type { Country, Language } from "~/api/models/lookups";
import type {
  OpportunityCategory,
  OpportunitySearchCriteriaCommitmentInterval,
  OpportunitySearchCriteriaZltoReward,
  OpportunitySearchFilter,
  OpportunitySearchResultsInfo,
  OpportunityType,
} from "~/api/models/opportunity";
import type { OrganizationInfo } from "~/api/models/organisation";
import {
  getCommitmentIntervals,
  getOpportunityCategories,
  getOpportunityCountries,
  getOpportunityLanguages,
  getOpportunityOrganizations,
  getOpportunityTypes,
  getZltoRewardRanges,
  searchOpportunities,
} from "~/api/services/opportunities";
import MainLayout from "~/components/Layout/Main";
import { OpportunityRow } from "~/components/Opportunity/OpportunityRow";
import { PageBackground } from "~/components/PageBackground";
import { SearchInputLarge } from "~/components/SearchInputLarge";
import { smallDisplayAtom } from "~/lib/store";
import { type NextPageWithLayout } from "~/pages/_app";
import { OpportunityFilterVertical } from "~/components/Opportunity/OpportunityFilterVertical";
import { PAGE_SIZE } from "~/lib/constants";
import { useQuery } from "@tanstack/react-query";
import NoRowsMessage from "~/components/NoRowsMessage";
import { OpportunityFilterHorizontal } from "~/components/Opportunity/OpportunityFilterHorizontal";
import { Loading } from "~/components/Status/Loading";
import { PaginationButtons } from "~/components/PaginationButtons";

// This function gets called at build time on server-side.
// It may be called again, on a serverless function, if
// revalidation is enabled and a new request comes in
export const getStaticProps: GetStaticProps = async () => {
  const opportunities_trending = await searchOpportunities({
    pageNumber: 1,
    pageSize: 4,
    categories: null,
    includeExpired: false,
    countries: null,
    languages: null,
    types: null,
    valueContains: null,
    commitmentIntervals: null,
    mostViewed: true,
    organizations: null,
    zltoRewardRanges: null,
  });
  const opportunities_learning = await searchOpportunities({
    pageNumber: 1,
    pageSize: 4,
    categories: null,
    includeExpired: false,
    countries: null,
    languages: null,
    types: null,
    valueContains: "Learning",
    commitmentIntervals: null,
    mostViewed: null,
    organizations: null,
    zltoRewardRanges: null,
  });
  const opportunities_tasks = await searchOpportunities({
    pageNumber: 1,
    pageSize: 4,
    categories: null,
    includeExpired: false,
    countries: null,
    languages: null,
    types: null,
    valueContains: "Task",
    commitmentIntervals: null,
    mostViewed: null,
    organizations: null,
    zltoRewardRanges: null,
  });
  const opportunities_allOpportunities = await searchOpportunities({
    pageNumber: 1,
    pageSize: 8,
    categories: null,
    includeExpired: false,
    countries: null,
    languages: null,
    types: null,
    valueContains: null,
    commitmentIntervals: null,
    mostViewed: null,
    organizations: null,
    zltoRewardRanges: null,
  });
  const lookups_categories = await getOpportunityCategories();
  const lookups_countries = await getOpportunityCountries();
  const lookups_languages = await getOpportunityLanguages();
  const lookups_organisations = await getOpportunityOrganizations();
  const lookups_types = await getOpportunityTypes();
  const lookups_commitmentIntervals = await getCommitmentIntervals();
  const lookups_zltoRewardRanges = await getZltoRewardRanges();

  return {
    props: {
      opportunities_trending,
      opportunities_learning,
      opportunities_tasks,
      opportunities_allOpportunities,
      lookups_categories,
      lookups_countries,
      lookups_languages,
      lookups_organisations,
      lookups_types,
      lookups_commitmentIntervals,
      lookups_zltoRewardRanges,
      // Next.js will attempt to re-generate the page:
      // - When a request comes in
      // - At most once every 300 seconds
      revalidate: 300,
    },
  };
};

export const getStaticPaths: GetStaticPaths = () => {
  return {
    paths: [],
    fallback: "blocking",
  };
};

interface InputProps {
  opportunities_trending: OpportunitySearchResultsInfo;
  opportunities_learning: OpportunitySearchResultsInfo;
  opportunities_tasks: OpportunitySearchResultsInfo;
  opportunities_allOpportunities: OpportunitySearchResultsInfo;
  lookups_categories: OpportunityCategory[];
  lookups_countries: Country[];
  lookups_languages: Language[];
  lookups_organisations: OrganizationInfo[];
  lookups_types: OpportunityType[];
  lookups_commitmentIntervals: OpportunitySearchCriteriaCommitmentInterval[];
  lookups_zltoRewardRanges: OpportunitySearchCriteriaZltoReward[];
}

const Opportunities: NextPageWithLayout<InputProps> = ({
  opportunities_trending,
  opportunities_learning,
  opportunities_tasks,
  opportunities_allOpportunities,
  lookups_categories,
  lookups_countries,
  lookups_languages,
  lookups_organisations,
  lookups_types,
  lookups_commitmentIntervals,
  lookups_zltoRewardRanges,
}) => {
  const myRef = useRef<HTMLDivElement>(null);
  const router = useRouter();

  // get filter parameters from route
  const {
    query,
    page,
    categories,
    countries,
    languages,
    types,
    commitmentIntervals,
    organizations,
    zltoRewardRanges,
    mostViewed,
  } = router.query;

  const [opportunitySearchFilter, setOpportunitySearchFilter] =
    useState<OpportunitySearchFilter>({
      pageNumber: page ? parseInt(page.toString()) : 1,
      pageSize: PAGE_SIZE,
      categories: null,
      includeExpired: false,
      countries: null,
      languages: null,
      types: null,
      valueContains: query?.toString() ?? null,
      commitmentIntervals: null,
      mostViewed: null,
      organizations: null,
      zltoRewardRanges: null,
    });

  // memo for isSearchExecuted based on filter parameters
  const isSearchExecuted = useMemo<boolean>(() => {
    return (
      query != undefined ||
      categories != undefined ||
      countries != undefined ||
      languages != undefined ||
      types != undefined ||
      commitmentIntervals != undefined ||
      organizations != undefined ||
      zltoRewardRanges != undefined ||
      mostViewed != undefined
    );
  }, [
    query,
    categories,
    countries,
    languages,
    types,
    commitmentIntervals,
    organizations,
    zltoRewardRanges,
    mostViewed,
  ]);

  const getSearchFilterAsQueryString = useCallback(
    (opportunitySearchFilter: OpportunitySearchFilter) => {
      if (!opportunitySearchFilter) return null;

      // construct querystring parameters from filter
      const params = new URLSearchParams();
      if (
        opportunitySearchFilter.valueContains !== undefined &&
        opportunitySearchFilter.valueContains !== null
      )
        params.append("query", opportunitySearchFilter.valueContains);
      if (
        opportunitySearchFilter?.categories?.length !== undefined &&
        opportunitySearchFilter.categories.length > 0
      )
        params.append(
          "categories",
          opportunitySearchFilter.categories.join(","),
        );
      if (
        opportunitySearchFilter?.countries?.length !== undefined &&
        opportunitySearchFilter.countries.length > 0
      )
        params.append("countries", opportunitySearchFilter.countries.join(","));
      if (
        opportunitySearchFilter?.languages?.length !== undefined &&
        opportunitySearchFilter.languages.length > 0
      )
        params.append("languages", opportunitySearchFilter.languages.join(","));
      if (
        opportunitySearchFilter?.types?.length !== undefined &&
        opportunitySearchFilter.types.length > 0
      )
        params.append("types", opportunitySearchFilter.types.join(","));
      if (
        opportunitySearchFilter?.commitmentIntervals?.length !== undefined &&
        opportunitySearchFilter.commitmentIntervals.length > 0
      )
        params.append(
          "commitmentIntervals",
          opportunitySearchFilter.commitmentIntervals.join(","),
        );
      if (
        opportunitySearchFilter?.organizations?.length !== undefined &&
        opportunitySearchFilter.organizations.length > 0
      )
        params.append(
          "organizations",
          opportunitySearchFilter.organizations.join(","),
        );
      if (
        opportunitySearchFilter?.zltoRewardRanges?.length !== undefined &&
        opportunitySearchFilter.zltoRewardRanges.length > 0
      )
        params.append(
          "zltoRewardRanges",
          opportunitySearchFilter.zltoRewardRanges.join(","),
        );
      if (
        opportunitySearchFilter?.mostViewed !== undefined &&
        opportunitySearchFilter?.mostViewed !== null
      )
        params.append(
          "mostViewed",
          opportunitySearchFilter?.mostViewed ? "true" : "false",
        );
      if (
        opportunitySearchFilter.pageNumber !== null &&
        opportunitySearchFilter.pageNumber !== undefined &&
        opportunitySearchFilter.pageNumber !== 1
      )
        params.append("page", opportunitySearchFilter.pageNumber.toString());

      if (params.size === 0) return null;
      return params;
    },
    [],
  );

  // QUERY: SEARCH RESULTS
  // the filter values from the querystring are mapped to it's corresponding id
  const { data: searchResults, isLoading } =
    useQuery<OpportunitySearchResultsInfo>({
      // queryKey: [`OpportunitiesSearch_${query?.toString()}_${page?.toString()}_${categories}`],
      queryKey: [
        "OpportunitiesSearch",
        query,
        page,
        categories,
        countries,
        languages,
        types,
        commitmentIntervals,
        organizations,
        zltoRewardRanges,
        mostViewed,
      ],
      queryFn: async () =>
        await searchOpportunities({
          pageNumber: page ? parseInt(page.toString()) : 1,
          pageSize: PAGE_SIZE,
          valueContains: query?.toString() ?? null,
          includeExpired: false,
          mostViewed: mostViewed ? Boolean(mostViewed) : null,
          types:
            types != undefined
              ? types
                  ?.toString()
                  .split(",")
                  .map((x) => {
                    const item = lookups_types.find((y) => y.name === x);
                    return item ? item?.id : "";
                  })
                  .filter((x) => x != "")
              : null,
          categories:
            categories != undefined
              ? categories
                  ?.toString()
                  .split(",")
                  .map((x) => {
                    const item = lookups_categories.find((y) => y.name === x);
                    return item ? item?.id : "";
                  })
                  .filter((x) => x != "")
              : null,
          countries:
            countries != undefined
              ? countries
                  ?.toString()
                  .split(",")
                  .map((x) => {
                    const item = lookups_countries.find((y) => y.name === x);
                    return item ? item?.id : "";
                  })
                  .filter((x) => x != "")
              : null,
          languages:
            languages != undefined
              ? languages
                  ?.toString()
                  .split(",")
                  .map((x) => {
                    const item = lookups_languages.find((y) => y.name === x);
                    return item ? item?.id : "";
                  })
                  .filter((x) => x != "")
              : null,
          organizations:
            organizations != undefined
              ? organizations
                  ?.toString()
                  .split(",")
                  .map((x) => {
                    const item = lookups_organisations.find(
                      (y) => y.name === x,
                    );
                    return item ? item?.id : "";
                  })
                  .filter((x) => x != "")
              : null,
          commitmentIntervals:
            commitmentIntervals != undefined
              ? commitmentIntervals?.toString().split(",")
              : null,
          zltoRewardRanges:
            zltoRewardRanges != undefined
              ? zltoRewardRanges?.toString().split(",")
              : null,
        }),
      enabled: isSearchExecuted, // only run query if search is executed
    });

  useEffect(() => {
    if (isSearchExecuted)
      setOpportunitySearchFilter({
        pageNumber: page ? parseInt(page.toString()) : 1,
        pageSize: PAGE_SIZE,
        valueContains: query?.toString() ?? null,

        includeExpired: false,
        mostViewed: mostViewed ? Boolean(mostViewed) : null,
        types: types != undefined ? types?.toString().split(",") : null,
        categories:
          categories != undefined ? categories?.toString().split(",") : null,
        countries:
          countries != undefined && countries != null
            ? countries?.toString().split(",")
            : null,
        languages:
          languages != undefined ? languages?.toString().split(",") : null,
        organizations:
          organizations != undefined
            ? organizations?.toString().split(",")
            : null,
        commitmentIntervals:
          commitmentIntervals != undefined
            ? commitmentIntervals?.toString().split(",")
            : null,
        zltoRewardRanges:
          zltoRewardRanges != undefined
            ? zltoRewardRanges?.toString().split(",")
            : null,
      });
  }, [
    setOpportunitySearchFilter,
    isSearchExecuted,
    query,
    page,
    categories,
    countries,
    languages,
    types,
    commitmentIntervals,
    organizations,
    zltoRewardRanges,
    mostViewed,
  ]);

  // memo for results info based on filter parameters
  const searchFilterText = useMemo(() => {
    if (!searchResults) {
      return "0 results";
    }

    const { totalCount } = searchResults;
    const resultText = totalCount === 1 ? "result" : "results";
    const countText = `${totalCount} ${resultText}`;

    const filterText = [
      opportunitySearchFilter.valueContains &&
        `'${opportunitySearchFilter.valueContains}'`,
      opportunitySearchFilter.mostViewed && `'Trending'`,
      opportunitySearchFilter.categories?.map((c) => `'${c}'`)?.join(", "),
      opportunitySearchFilter.countries?.map((c) => `'${c}'`)?.join(", "),
      opportunitySearchFilter.languages?.map((c) => `'${c}'`).join(", "),
      opportunitySearchFilter.types?.map((c) => `'${c}'`).join(", "),
      opportunitySearchFilter.organizations?.map((c) => `'${c}'`).join(", "),
      // opportunitySearchFilter.commitmentIntervals
      //   ?.map((c) => `'${c}'`)
      //   .join(", "),
      // opportunitySearchFilter.zltoRewardRanges?.map((c) => `'${c}'`).join(", "),
    ]
      .filter(Boolean)
      .join(", ");

    return `${countText} for ${filterText}`;
  }, [opportunitySearchFilter, searchResults]);

  const redirectwithSearchFilterParams = useCallback(
    (item: OpportunitySearchFilter) => {
      let url = "/opportunities";
      const params = getSearchFilterAsQueryString(item);
      if (params != null && params.size > 0)
        url = `/opportunities?${params.toString()}`;

      if (url != router.asPath)
        void router.push(url, undefined, { scroll: false });
    },
    [router, getSearchFilterAsQueryString],
  );

  const onSearchInputSubmit = useCallback(
    (query: string) => {
      if (query && query.length > 2) {
        // uri encode the search value
        const searchValueEncoded = encodeURIComponent(query);
        query = searchValueEncoded;

        opportunitySearchFilter.valueContains = query;
        redirectwithSearchFilterParams(opportunitySearchFilter);
      } else void router.push("/opportunities", undefined, { scroll: false });
    },
    [router, opportunitySearchFilter, redirectwithSearchFilterParams],
  );

  const [filterFullWindowVisible, setFilterFullWindowVisible] = useState(false);
  const smallDisplay = useAtomValue(smallDisplayAtom);

  // disable full-size search filters when resizing to larger screens
  useEffect(() => {
    if (!smallDisplay) setFilterFullWindowVisible(false);
  }, [smallDisplay]);

  // FILTER POPUP HANDLERS
  const onCloseFilter = useCallback(() => {
    setFilterFullWindowVisible(false);
  }, [setFilterFullWindowVisible]);

  const onSubmitFilter = useCallback(
    (val: OpportunitySearchFilter) => {
      setFilterFullWindowVisible(false);
      setOpportunitySearchFilter(val);
      redirectwithSearchFilterParams(val);
    },
    [
      setFilterFullWindowVisible,
      setOpportunitySearchFilter,
      redirectwithSearchFilterParams,
    ],
  );

  const onClearFilter = useCallback(() => {
    void router.push("/opportunities", undefined, { scroll: true });
  }, [router]);

  // 🧮 calculated fields
  const currentPage = useMemo(() => {
    return page ? parseInt(page as string) : 1;
  }, [page]);

  // 🔔 change events
  const handlePagerChange = useCallback(
    (value: number) => {
      opportunitySearchFilter.pageNumber = value;
      redirectwithSearchFilterParams(opportunitySearchFilter);

      // scroll to the top of the page
      window.scrollTo(0, 0);
    },
    [opportunitySearchFilter, redirectwithSearchFilterParams],
  );

  return (
    <>
      <Head>
        <title>Yoma | Opportunities</title>
      </Head>

      <PageBackground />

      {isSearchExecuted && isLoading && <Loading />}

      <div ref={myRef} />

      {/* POPUP FILTER */}
      <ReactModal
        isOpen={filterFullWindowVisible}
        shouldCloseOnOverlayClick={true}
        onRequestClose={() => {
          setFilterFullWindowVisible(false);
        }}
        className={`fixed bottom-0 left-0 right-0 top-0 flex-grow overflow-scroll rounded-lg bg-white animate-in fade-in md:m-auto md:max-h-[600px] md:w-[800px]`}
        portalClassName={"fixed z-40"}
        overlayClassName="fixed inset-0 bg-overlay"
      >
        <OpportunityFilterVertical
          htmlRef={myRef.current!}
          opportunitySearchFilter={opportunitySearchFilter}
          lookups_categories={lookups_categories}
          lookups_countries={lookups_countries}
          lookups_languages={lookups_languages}
          lookups_types={lookups_types}
          lookups_organisations={lookups_organisations}
          lookups_commitmentIntervals={lookups_commitmentIntervals}
          lookups_zltoRewardRanges={lookups_zltoRewardRanges}
          cancelButtonText="Close"
          submitButtonText="Done"
          onCancel={onCloseFilter}
          onSubmit={onSubmitFilter}
        />
      </ReactModal>

      <div className="container z-10 max-w-7xl px-2 py-1 md:py-4">
        <div className="flex flex-col gap-2 pb-2 pt-8 text-white">
          <h3 className="-mb-1 flex flex-grow flex-wrap items-center justify-center text-xl font-semibold">
            Find <span className="mx-2 text-orange">opportunities</span> to
            <span className="mx-2 text-orange">unlock</span> your future.
          </h3>
          <h6 className="text-center text-[14px] font-normal text-[#C3A2CD]">
            A learning opportunity is a self-paced online course that you can
            finish at your convenience.
          </h6>
          <div className="my-4 md:items-center md:justify-center">
            <div className="flex flex-row items-center justify-center gap-2">
              <SearchInputLarge
                onSearch={onSearchInputSubmit}
                placeholder="What are you looking for today?"
                defaultValue={query as string}
              />
              {/* <button
                type="button"
                className="btn btn-primary"
                onClick={() => {
                  setFilterFullWindowVisible(!filterFullWindowVisible);
                }}
              >
                <IoMdOptions className="h-5 w-5" />
              </button> */}
            </div>
          </div>
        </div>

        {/* FILTER ROW: CATEGORIES DROPDOWN FILTERS (SELECT) FOR COUNTRIES, LANGUAGES, TYPE, ORGANISATIONS ETC  */}
        <div className="mb-4 mt-[3rem] hidden md:flex">
          <OpportunityFilterHorizontal
            htmlRef={myRef.current!}
            opportunitySearchFilter={opportunitySearchFilter}
            lookups_categories={lookups_categories}
            lookups_countries={lookups_countries}
            lookups_languages={lookups_languages}
            lookups_types={lookups_types}
            lookups_organisations={lookups_organisations}
            lookups_commitmentIntervals={lookups_commitmentIntervals}
            lookups_zltoRewardRanges={lookups_zltoRewardRanges}
            clearButtonText="Clear"
            onClear={onClearFilter}
            onSubmit={onSubmitFilter}
            onOpenFilterFullWindow={() => {
              setFilterFullWindowVisible(!filterFullWindowVisible);
            }}
          />
        </div>

        {/* NO SEARCH, SHOW LANDING PAGE (POPULAR, LATEST, ALL etc)*/}
        {!isSearchExecuted && (
          <div className="flex flex-col gap-6">
            {/* TRENDING */}
            {(opportunities_trending?.totalCount ?? 0) > 0 && (
              <OpportunityRow
                id="opportunities_trending"
                title="Trending 🔥"
                data={opportunities_trending}
                viewAllUrl="/opportunities?mostViewed=true"
              />
            )}

            {/* LEARNING COURSES */}
            {(opportunities_learning?.totalCount ?? 0) > 0 && (
              <OpportunityRow
                id="opportunities_learning"
                title="Learning Courses 📚"
                data={opportunities_learning}
                viewAllUrl="/opportunities?types=Learning"
              />
            )}

            {/* IMPACT TASKS */}
            {(opportunities_tasks?.totalCount ?? 0) > 0 && (
              <OpportunityRow
                id="opportunities_tasks"
                title="Impact Tasks ⚡"
                data={opportunities_tasks}
                viewAllUrl="/opportunities?types=Task"
              />
            )}

            {/* ALL OPPORTUNITIES */}
            {(opportunities_allOpportunities?.totalCount ?? 0) > 0 && (
              <OpportunityRow
                id="opportunities_allOpportunities"
                title="All Opportunities"
                data={opportunities_allOpportunities}
              />
            )}

            {/* RECENTLY VIEWED */}

            {/* <div className="flex flex-col gap-2 py-4 sm:flex-row">
          <h3 className="flex flex-grow text-white">Opportunities</h3>

          <div className="flex gap-2 sm:justify-end">
            <SearchInput defaultValue={query as string} onSearch={onSearch} />

            <Link
              href="/organisations/register"
              className="flex w-40 flex-row items-center justify-center whitespace-nowrap rounded-full bg-green-dark p-1 text-xs text-white"
            >
              <IoMdAdd className="h-5 w-5" />
              Add organisation
            </Link>
          </div>
        </div> */}
          </div>
        )}

        {/* SEARCH EXECUTED, SHOW RESULTS */}
        {isSearchExecuted && (
          <>
<<<<<<< HEAD
            <div className="flex flex-col items-center rounded-lg bg-white p-4">
=======
            <div className="p-4x flex flex-col items-center rounded-lg bg-white">
>>>>>>> c7d28097
              <div className="flex w-full flex-col gap-2">
                {/* NO ROWS */}
                {!searchResults ||
                  (searchResults.items.length === 0 && (
                    <NoRowsMessage
                      title={"No opportunities found"}
                      description={
                        "Please try refining your search query or filters above."
                      }
                    />
                  ))}

                {/* GRID */}
                {searchResults && searchResults.items.length > 0 && (
                  <OpportunityRow
                    id="opportunities_search"
                    title={searchFilterText}
                    data={searchResults}
                  />
                )}

                {/* PAGINATION */}
                {searchResults && (searchResults.totalCount as number) > 0 && (
                  <div className="mt-2 grid place-items-center justify-center">
                    <PaginationButtons
                      currentPage={currentPage}
                      totalItems={searchResults.totalCount as number}
                      pageSize={PAGE_SIZE}
                      showPages={false}
                      showInfo={true}
                      onClick={handlePagerChange}
                    />
                  </div>
                )}
              </div>
            </div>
          </>
        )}
      </div>
    </>
  );
};

Opportunities.getLayout = function getLayout(page: ReactElement) {
  return <MainLayout>{page}</MainLayout>;
};

export default Opportunities;<|MERGE_RESOLUTION|>--- conflicted
+++ resolved
@@ -705,11 +705,7 @@
         {/* SEARCH EXECUTED, SHOW RESULTS */}
         {isSearchExecuted && (
           <>
-<<<<<<< HEAD
-            <div className="flex flex-col items-center rounded-lg bg-white p-4">
-=======
             <div className="p-4x flex flex-col items-center rounded-lg bg-white">
->>>>>>> c7d28097
               <div className="flex w-full flex-col gap-2">
                 {/* NO ROWS */}
                 {!searchResults ||
