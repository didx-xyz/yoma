--- conflicted
+++ resolved
@@ -839,11 +839,7 @@
                     <LineChart
                       data={dataEngagement.opportunities.viewedCompleted}
                       opportunityCount={
-<<<<<<< HEAD
                         searchResults?.opportunities?.engaged?.count ?? 0
-=======
-                        dataEngagement?.opportunities?.selected?.count ?? 0
->>>>>>> 9bef18d8
                       }
                     />
                   )}
