import { useAtomValue, useSetAtom } from "jotai";
import { useSession } from "next-auth/react";
import { useRouter } from "next/router";
import { useCallback, useEffect, useState } from "react";
import { getOrganisationById } from "~/api/services/organisations";
import { getUserProfile, patchYoIDOnboarding } from "~/api/services/user";
import {
<<<<<<< HEAD
=======
  GA_ACTION_USER_LOGIN_AFTER,
>>>>>>> 06a0db89
  GA_ACTION_USER_YOIDONBOARDINGCONFIRMED,
  GA_CATEGORY_USER,
  ROLE_ADMIN,
  ROLE_ORG_ADMIN,
} from "~/lib/constants";
import {
  RoleView,
  activeNavigationRoleViewAtom,
  currentOrganisationIdAtom,
  currentOrganisationInactiveAtom,
  currentOrganisationLogoAtom,
  smallDisplayAtom,
  userProfileAtom,
} from "~/lib/store";
import ReactModal from "react-modal";
import { IoMdThumbsUp } from "react-icons/io";
import iconBell from "public/images/icon-bell.webp";
import Image from "next/image";
import { toast } from "react-toastify";
import { ApiErrors } from "./Status/ApiErrors";
import { trackGAEvent } from "~/lib/google-analytics";

// * GLOBAL APP CONCERNS
// * needs to be done here as jotai atoms are not available in _app.tsx
export const Global: React.FC = () => {
  const router = useRouter();
  const { data: session } = useSession();
  const userProfile = useAtomValue(userProfileAtom);
  const setUserProfile = useSetAtom(userProfileAtom);
  const setActiveNavigationRoleViewAtom = useSetAtom(
    activeNavigationRoleViewAtom,
  );
  const currentOrganisationIdValue = useAtomValue(currentOrganisationIdAtom);
  const setCurrentOrganisationIdAtom = useSetAtom(currentOrganisationIdAtom);
  const setCurrentOrganisationLogoAtom = useSetAtom(
    currentOrganisationLogoAtom,
  );
  const setCurrentOrganisationInactiveAtom = useSetAtom(
    currentOrganisationInactiveAtom,
  );
  const setSmallDisplay = useSetAtom(smallDisplayAtom);

  const [onboardingDialogVisible, setOnboardingDialogVisible] = useState(false);

  // 🔔 USER PROFILE
  useEffect(() => {
<<<<<<< HEAD
    //TODO: disabled for now. need to fix issue with GA login event beging tracked twice
    // skip if not logged in or userProfile atom already set (atomWithStorage)
    //if (!session || userProfile) return;

    if (!userProfile) {
      getUserProfile()
        .then((res) => {
          // update atom
          setUserProfile(res);

          // 📊 GOOGLE ANALYTICS: track event
          // trackGAEvent(
          //   GA_CATEGORY_USER,
          //   GA_ACTION_USER_LOGIN_AFTER,
          //   "User logged in",
          // );

          // show onboarding dialog if not onboarded
          if (!res.yoIDOnboarded) {
            setOnboardingDialogVisible(true);
          }
        })
        .catch((e) => console.error(e));
    }
=======
    // skip if not logged in or userProfile atom already set (atomWithStorage)
    if (!session || userProfile) return;

    getUserProfile()
      .then((res) => {
        // update atom
        setUserProfile(res);

        // 📊 GOOGLE ANALYTICS: track event
        trackGAEvent(
          GA_CATEGORY_USER,
          GA_ACTION_USER_LOGIN_AFTER,
          "User logged in",
        );

        // show onboarding dialog if not onboarded
        if (!res.yoIDOnboarded) {
          setOnboardingDialogVisible(true);
        }
      })
      .catch((e) => console.error(e));
>>>>>>> 06a0db89
  }, [session, userProfile, setUserProfile, setOnboardingDialogVisible]);

  // 🔔 SMALL DISPLAY
  // track the screen size for responsive elements
  useEffect(() => {
    function onResize() {
      const small = window.innerWidth < 768;
      setSmallDisplay(small);
    }
    onResize();
    window.addEventListener("resize", onResize);

    // 👇️ remove the event listener when component unmounts
    return () => window.removeEventListener("resize", onResize);
  }, [setSmallDisplay]);

  // 🔔 ROUTE CHANGE HANDLER
  useEffect(() => {
    if (!session) {
      setActiveNavigationRoleViewAtom(RoleView.User);
      return;
    }

    // set the active navigation role view atom (based on roles)
    const isAdmin = session?.user?.roles.includes(ROLE_ADMIN);
    const isOrgAdmin = session?.user?.roles.includes(ROLE_ORG_ADMIN);

    if (
      isAdmin &&
      (router.asPath.startsWith("/admin") ||
        router.asPath.startsWith("/organisations"))
    ) {
      setActiveNavigationRoleViewAtom(RoleView.Admin);
    } else if (isOrgAdmin && router.asPath.startsWith("/organisations")) {
      setActiveNavigationRoleViewAtom(RoleView.OrgAdmin);
    } else {
      setActiveNavigationRoleViewAtom(RoleView.User);
    }

    // override for registration page
    if (router.asPath.startsWith("/organisations/register")) {
      setActiveNavigationRoleViewAtom(RoleView.User);
    }
    //  if organisation page, change navbar links & company logo
    else if (router.asPath.startsWith("/organisations")) {
      const matches = router.asPath.match(/\/organisations\/([a-z0-9-]{36})/);

      if (matches && matches.length > 1) {
        const orgId = matches[1];
        if (!orgId) return;

        // override the active navigation role view if admin of the organisation
        if (session.user.adminsOf.includes(orgId)) {
          setActiveNavigationRoleViewAtom(RoleView.OrgAdmin);
        }

        if (orgId != currentOrganisationIdValue) {
          // update atom (navbar items)
          setCurrentOrganisationIdAtom(orgId);

          // get the organisation logo, update atom (change user image to company logo)
          getOrganisationById(orgId).then((res) => {
            if (res.logoURL) setCurrentOrganisationLogoAtom(res.logoURL);
            else setCurrentOrganisationLogoAtom(null);

            if (res.status !== "Active") {
              setCurrentOrganisationInactiveAtom(true);
            }
          });
        }

        return;
      }
    } else {
      setCurrentOrganisationIdAtom(null);
      setCurrentOrganisationLogoAtom(null);
      setCurrentOrganisationInactiveAtom(false);
    }
  }, [
    router,
    session,
    setCurrentOrganisationIdAtom,
    setCurrentOrganisationLogoAtom,
    setActiveNavigationRoleViewAtom,
    setCurrentOrganisationInactiveAtom,
    currentOrganisationIdValue,
  ]);

  // 🔔 CLICK HANDLER: ONBOARDING DIALOG CONFIRMATION
  const onClickYoIDOnboardingConfirm = useCallback(async () => {
    try {
      toast.dismiss();

      // update API
      const userProfile = await patchYoIDOnboarding();

      // 📊 GOOGLE ANALYTICS: track event
      trackGAEvent(
        GA_CATEGORY_USER,
        GA_ACTION_USER_YOIDONBOARDINGCONFIRMED,
        `User confirmed YoID onboarding message at ${new Date().toISOString()}`,
      );

      // update ATOM
      setUserProfile(userProfile);

      // hide popup
      setOnboardingDialogVisible(false);
    } catch (error) {
      console.error(error);
      toast(<ApiErrors error={error} />, {
        type: "error",
        autoClose: false,
        icon: false,
      });
    }
  }, [setUserProfile, setOnboardingDialogVisible]);

  return (
    <>
      {/* ONBOARDING DIALOG */}
      <ReactModal
        isOpen={onboardingDialogVisible}
        shouldCloseOnOverlayClick={false}
        onRequestClose={() => {
          setOnboardingDialogVisible(false);
        }}
        className={`fixed bottom-0 left-0 right-0 top-0 flex-grow overflow-hidden bg-white animate-in fade-in md:m-auto md:max-h-[400px] md:w-[600px] md:rounded-3xl`}
        portalClassName={"fixed z-40"}
        overlayClassName="fixed inset-0 bg-overlay"
      >
        <div className="flex flex-col gap-2">
          <div className="flex h-20 flex-row bg-green p-4 shadow-lg"></div>
          <div className="flex flex-col items-center justify-center gap-4">
            <div className="-mt-8 flex h-12 w-12 items-center justify-center rounded-full border-green-dark bg-white shadow-lg">
              <Image
                src={iconBell}
                alt="Icon Bell"
                width={28}
                height={28}
                sizes="100vw"
                priority={true}
                style={{ width: "28px", height: "28px" }}
              />
            </div>

            <h4>You have not been onboarded for YoID. </h4>
            <h5>Click the button to continue.</h5>

            <div className="mt-4 flex flex-grow gap-4">
              <button
                type="button"
                className="btn rounded-full bg-green normal-case text-white hover:bg-green-dark md:w-[250px]"
                //className="btn rounded-full border-purple bg-white normal-case text-purple md:w-[300px]"
                onClick={onClickYoIDOnboardingConfirm}
              >
                <IoMdThumbsUp className="h-5 w-5 text-white" />

                <p className="text-white">I understand</p>
              </button>
            </div>
          </div>
        </div>
      </ReactModal>
    </>
  );
};<|MERGE_RESOLUTION|>--- conflicted
+++ resolved
@@ -5,10 +5,6 @@
 import { getOrganisationById } from "~/api/services/organisations";
 import { getUserProfile, patchYoIDOnboarding } from "~/api/services/user";
 import {
-<<<<<<< HEAD
-=======
-  GA_ACTION_USER_LOGIN_AFTER,
->>>>>>> 06a0db89
   GA_ACTION_USER_YOIDONBOARDINGCONFIRMED,
   GA_CATEGORY_USER,
   ROLE_ADMIN,
@@ -55,7 +51,6 @@
 
   // 🔔 USER PROFILE
   useEffect(() => {
-<<<<<<< HEAD
     //TODO: disabled for now. need to fix issue with GA login event beging tracked twice
     // skip if not logged in or userProfile atom already set (atomWithStorage)
     //if (!session || userProfile) return;
@@ -80,30 +75,7 @@
         })
         .catch((e) => console.error(e));
     }
-=======
-    // skip if not logged in or userProfile atom already set (atomWithStorage)
-    if (!session || userProfile) return;
-
-    getUserProfile()
-      .then((res) => {
-        // update atom
-        setUserProfile(res);
-
-        // 📊 GOOGLE ANALYTICS: track event
-        trackGAEvent(
-          GA_CATEGORY_USER,
-          GA_ACTION_USER_LOGIN_AFTER,
-          "User logged in",
-        );
-
-        // show onboarding dialog if not onboarded
-        if (!res.yoIDOnboarded) {
-          setOnboardingDialogVisible(true);
-        }
-      })
-      .catch((e) => console.error(e));
->>>>>>> 06a0db89
-  }, [session, userProfile, setUserProfile, setOnboardingDialogVisible]);
+  }, [/*session,*/ userProfile, setUserProfile, setOnboardingDialogVisible]);
 
   // 🔔 SMALL DISPLAY
   // track the screen size for responsive elements
