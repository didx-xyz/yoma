import Link from "next/link";
import { useRouter } from "next/router";
import { useEffect, type ReactElement, useState } from "react";
import MainLayout from "./Main";
import { PageBackground } from "../PageBackground";
import iconCards from "public/images/cards.png";
import Image from "next/image";
import { userProfileAtom } from "~/lib/store";
import { useAtom } from "jotai";
import { IoMdArrowForward, IoMdPerson } from "react-icons/io";
import { toBase64, shimmer } from "~/lib/image";
import iconZlto from "public/images/icon-zlto.svg";
import iconCheckmark from "public/images/icon-checkmark.png";
import iconTools from "public/images/icon-tools.png";
import iconMap from "public/images/icon-map.png";
import iconSaved from "public/images/icon-saved.png";
import iconHourglass from "public/images/icon-hourglass.png";
import type { TabItem } from "~/api/models/common";

export type TabProps = ({
  children,
}: {
  children: ReactElement;
}) => ReactElement;

const YoIDTabbedLayout: TabProps = ({ children }) => {
  const router = useRouter();
  const [userProfile] = useAtom(userProfileAtom);
  const [tabItems, setTabItems] = useState<TabItem[]>([]);

  // 🔔 dropdown navigation change event
  const handleChange = (e: React.ChangeEvent<HTMLSelectElement>) => {
    router.push(e.target.value);
  };

  // set the tab items based on the current route
  useEffect(() => {
    setTabItems([
      {
        title: "My Passport",
        description: "My verified opportunities",
        url: "/yoid/passport",
        badgeCount: null,
        selected: router.asPath === "/yoid/passport",
        icon: iconCheckmark,
      },
      {
        title: "My Skills",
        description: "Skills gained through opportunities",
        url: "/yoid/skills",
        badgeCount: null,
        selected: router.asPath === "/yoid/skills",
        icon: iconTools,
      },
      {
        title: "Travel History",
        description: "Track my journey through Yoma so far",
        url: "/yoid/history",
        badgeCount: null,
        selected: router.asPath === "/yoid/history",
        icon: iconMap,
      },
      {
        title: "Saved",
        description: "My saved learning and task opportunities",
        url: "/yoid/saved",
        badgeCount: null,
        selected: router.asPath === "/yoid/saved",
        icon: iconSaved,
      },
      {
        title: "Submitted",
        description: "My opportunities submitted for verification",
        url: "/yoid/submitted",
        badgeCount: null,
        selected: router.asPath === "/yoid/submitted",
        icon: iconHourglass,
      },
    ]);
  }, [router.asPath, setTabItems]);

  return (
    <MainLayout>
      <>
        <PageBackground />

        <div className="container z-10 max-w-6xl py-4">
          {/* USER CARD */}
          <div className="flex items-center justify-center">
            <div className="relative h-[215px] w-[410px]">
              <Image
                src={iconCards}
                alt="Logo"
                layout="fill"
                objectFit="cover"
                priority={true}
              />
              <div className="absolute left-[30px] top-[30px]  w-[335px] p-4 ">
                <div className="flex flex-col text-white">
                  <div className="flex flex-row items-center justify-center">
                    <p className="flex-grow text-center text-sm tracking-widest brightness-95">
                      MY YoID
                    </p>
                    <IoMdArrowForward className="h-4 w-4" />
                  </div>
                  <div className="flex flex-row gap-2">
                    <div className="flex">
                      {/* USER IMAGE: NONE */}
                      {!userProfile?.photoURL && (
                        <div className="relative h-11 w-11 cursor-pointer overflow-hidden rounded-full border-2 shadow">
                          <IoMdPerson className="absolute -left-1 h-12 w-12 text-white animate-in slide-in-from-top-4" />
                        </div>
                      )}

                      {/* USER IMAGE: EXISTING */}
                      {userProfile?.photoURL && (
                        <div className="relative h-16 w-16 cursor-pointer overflow-hidden rounded-full shadow">
                          <Image
                            src={userProfile.photoURL}
                            alt="User Logo"
                            width={60}
                            height={60}
                            sizes="(max-width: 60px) 30vw, 50vw"
                            priority={true}
                            placeholder="blur"
                            blurDataURL={`data:image/svg+xml;base64,${toBase64(
                              shimmer(44, 44),
                            )}`}
                            style={{
                              width: "100%",
                              height: "100%",
                              maxWidth: "60px",
                              maxHeight: "60px",
                            }}
                          />
                        </div>
                      )}
                    </div>
                    <div className="flex flex-grow flex-col">
                      <h5>{userProfile?.displayName}</h5>

                      <div className="divider m-0" />

                      {/* TODO */}
                      <div className="flex flex-row gap-2">
                        <p className="text-xs uppercase tracking-widest">
                          Profile Level:
                        </p>

                        <p className="text-xs uppercase tracking-widest brightness-95">
                          Adventurer
                        </p>
                      </div>
                      <div className="divider m-0" />

                      <div className="badge bg-green-light py-3 font-bold brightness-95">
                        <Image
                          src={iconZlto}
                          className="mr-2"
                          alt="ZLTO"
                          width={18}
                          height={18}
                        />
                        {userProfile?.zltoBalance ?? 0}
                      </div>
                    </div>
                  </div>
                </div>
              </div>
            </div>
          </div>

          <div className="mt-8 flex gap-5">
            {/* MENU NAVIGATION: MEDIUM DISPLAY */}
            <div className="hidden md:block">
              <ul className="menu w-64 gap-2 md:rounded-2xl">
                {/* TABS */}
                {tabItems.map((tabItem, index) => (
                  <li key={`MenuNavigation_${index}`}>
                    <Link
                      href={tabItem.url}
<<<<<<< HEAD
                      className={`${
=======
                      key={index}
                      className={`hover:bg-gray ${
>>>>>>> 571e708b
                        tabItem.selected ? "bg-gray" : "bg-gray-light"
                      }`}
                    >
                      <div className="flex h-11 w-11 items-center justify-center overflow-hidden rounded-full shadow">
                        <Image
                          src={tabItem.icon}
                          alt={`${tabItem.title} icon`}
                          width={20}
                          height={20}
                          sizes="(max-width: 20px) 30vw, 50vw"
                          priority={true}
                          placeholder="blur"
                          blurDataURL={`data:image/svg+xml;base64,${toBase64(
                            shimmer(20, 20),
                          )}`}
                          style={{
                            width: "100%",
                            height: "100%",
                            maxWidth: "20px",
                            maxHeight: "20px",
                          }}
                        />
                      </div>
                      <div className="flex flex-col">
                        <div className="text-sm font-bold uppercase tracking-widest">
                          {tabItem.title}
                        </div>
                        <div className="text-xs text-gray-dark">
                          {tabItem.description}
                        </div>
                      </div>
                    </Link>
                  </li>
                ))}
              </ul>
            </div>

            {/* MAIN CONTENT */}
            <div className="flex-grow">
              {/* DROPDOWN NAVIGATION: SMALL DISPLAY */}
              <div className="visible flex flex-none items-center justify-center pb-4 md:hidden">
                <select
                  className="select max-w-lg"
                  onChange={handleChange}
                  value={router.asPath}
                >
                  {tabItems.map((tabItem, index) => (
                    <option
                      value={tabItem.url}
                      key={`DropdownNavigation_${index}`}
                      selected={tabItem.selected}
                    >
                      {tabItem.title}
                    </option>
                  ))}
                </select>
              </div>
              <div>
                {/* CHILDREN */}
                {children}
              </div>
            </div>
          </div>
        </div>
      </>
    </MainLayout>
  );
};

export default YoIDTabbedLayout;<|MERGE_RESOLUTION|>--- conflicted
+++ resolved
@@ -179,12 +179,8 @@
                   <li key={`MenuNavigation_${index}`}>
                     <Link
                       href={tabItem.url}
-<<<<<<< HEAD
-                      className={`${
-=======
                       key={index}
                       className={`hover:bg-gray ${
->>>>>>> 571e708b
                         tabItem.selected ? "bg-gray" : "bg-gray-light"
                       }`}
                     >
