--- conflicted
+++ resolved
@@ -1,29 +1,9 @@
 import React, { useEffect, useState, type ReactElement } from "react";
-<<<<<<< HEAD
 import { GoogleMap, MarkerF } from "@react-google-maps/api";
-=======
-import {
-  GoogleMap,
-  MarkerF,
-  useLoadScript,
-  useJsApiLoader,
-} from "@react-google-maps/api";
->>>>>>> 69714b83
 import { IoMdPin } from "react-icons/io";
 import { toast } from "react-toastify";
-import { env } from "~/env.mjs";
 import { fetchClientEnv } from "~/lib/utils";
 import { Loader } from "@googlemaps/js-api-loader";
-<<<<<<< HEAD
-=======
-// import { Loader } from '@googlemaps/js-api-loader';
-
-// const loader = new Loader({
-//   apiKey: "",
-//   version: "weekly",
-//   libraries: ["places"]
-// });
->>>>>>> 69714b83
 
 export interface InputProps {
   [id: string]: any;
