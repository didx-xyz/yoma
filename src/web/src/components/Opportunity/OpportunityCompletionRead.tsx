import Link from "next/link";
import Image from "next/image";
import React, { useEffect, useMemo, useState } from "react";
import { IoMdPin } from "react-icons/io";
import iconSuccess from "public/images/icon-success.webp";
import iconCertificate from "public/images/icon-certificate.svg";
import iconPicture from "public/images/icon-picture.svg";
import iconVideo from "public/images/icon-video.svg";
import iconLocation from "public/images/icon-location.svg";
import type { MyOpportunityInfo } from "~/api/models/myOpportunity";
import { GoogleMap, MarkerF } from "@react-google-maps/api";
import { DATETIME_FORMAT_HUMAN } from "~/lib/constants";
import Moment from "react-moment";
import { Loader } from "@googlemaps/js-api-loader";
import { fetchClientEnv } from "~/lib/utils";

interface InputProps {
  [id: string]: any;
  data: MyOpportunityInfo;
}

const libraries: any[] = ["places"];

export const OpportunityCompletionRead: React.FC<InputProps> = ({
  id,
  data,
}) => {
  const [showLocation, setShowLocation] = useState(false);

  function renderVerificationFile(
    icon: any,
    label: string,
    fileUrl: string | null,
  ) {
    return (
      <Link
        href={fileUrl ?? "/"}
        target="_blank"
        className="flex items-center rounded-full bg-gray text-sm text-green"
      >
        <div className="flex w-full flex-row">
          <div className="flex items-center px-4 py-2">
            <Image
              src={icon}
              alt={`Icon ${label}`}
              width={28}
              height={28}
              sizes="100vw"
              priority={true}
              style={{ width: "28px", height: "28px" }}
            />
          </div>
          <div className="flex items-center">View {label}</div>
        </div>
      </Link>
    );
  }

  //* Google Maps
  // load the google map script async as the api key needs to be fetched async
  const [googleInstance, setGoogleInstance] = useState<Loader | null>(null);
  const [googleInstanceLoading, setGoogleInstanceLoading] = useState(false);
  const [googleInstanceError, setGoogleInstanceError] = useState(false);
  useEffect(() => {
    const loadGoogleInstance = async () => {
      try {
        // get api key
        const env = await fetchClientEnv();

        // load script
        const google = new Loader({
          apiKey: env.NEXT_PUBLIC_GOOGLE_MAPS_API_KEY,
          libraries: libraries,
        });
        await google.importLibrary(libraries[0]);

        setGoogleInstance(google);
      } catch (error) {
        console.log("Google Maps API failed to load", error);
        alert("Google Maps API failed to load");

        setGoogleInstanceError(true);
      } finally {
        setGoogleInstanceLoading(false);
      }
    };
    setGoogleInstanceLoading(true);
    loadGoogleInstance();
  }, [setGoogleInstance, setGoogleInstanceLoading, setGoogleInstanceError]);

  // memo for geo location based on currentRow
  const markerPosition = useMemo(() => {
    if (data == null || data == undefined) return null;

    const verification = data?.verifications?.find(
      (item) => item.verificationType == "Location",
    );

    const coords = verification?.geometry?.coordinates as number[][];
    if (coords == null || coords == undefined || coords.length == 0)
      return null;
    const first = coords[0];
    if (!first || first.length < 2) return null;

    return {
      lng: first[0],
      lat: first[1],
    };
  }, [data]);

  const iconPath =
    "M 12 2 C 8.1 2 5 5.1 5 9 c 0 5.3 7 13 7 13 s 7 -7.8 7 -13 c 0 -3.9 -3.1 -7 -7 -7 z M 7 9 c 0 -2.8 2.2 -5 5 -5 s 5 2.2 5 5 c 0 2.9 -2.9 7.2 -5 9.9 C 9.9 16.2 7 11.8 7 9 z M 10 9 C 10 8 11 7 12 7 C 13 7 14 8 14 9 C 14 10 13 11 12 11 C 11 11 10 10 10 9 M 12 7";

  return (
    <div
      key={`OpportunityCompletionRead_${id}`}
      className="my-4 flex flex-col gap-4 rounded-lg bg-white p-4"
    >
      <div className="flex flex-row">
        <div className="flex flex-grow flex-col">
          <p className="h-6 text-lg font-bold text-black">
            {data?.userDisplayName}
          </p>
          <p className="text-sm text-gray-dark">{data?.userEmail}</p>
          <p className="mt-2 flex flex-row items-center text-sm text-gray-dark">
            <IoMdPin className="mr-2 h-4 w-4 text-gray-dark" />
            {data?.userCountryOfResidence}
          </p>
        </div>
        <div className="flex flex-col items-center justify-center gap-4">
          <div className="-mt-14 flex h-24 w-24 items-center justify-center rounded-full border-green-dark bg-white p-4 shadow-lg">
            <Image
              src={data?.userPhotoURL ?? iconSuccess}
              alt="Icon User"
              width={60}
              height={60}
              sizes="100vw"
              priority={true}
              style={{
                width: "60px",
                height: "60px",
              }}
            />
          </div>
        </div>
      </div>
      <div className="divider m-0 h-[1px] bg-gray-light" />
      {data?.verifications?.map((item) => (
        <div key={item.fileId}>
          {item.verificationType == "FileUpload" &&
            renderVerificationFile(
              iconCertificate,
              "Certificate",
              item.fileURL,
            )}
          {item.verificationType == "Picture" &&
            renderVerificationFile(iconPicture, "Picture", item.fileURL)}
          {item.verificationType == "VoiceNote" &&
            renderVerificationFile(iconVideo, "Voice Note", item.fileURL)}
          {item.verificationType == "Location" && (
            <>
              <button
                className="flex w-full items-center rounded-full bg-gray text-sm text-green"
                onClick={() => {
                  setShowLocation(!showLocation);
                }}
              >
                <div className="flex w-full flex-row">
                  <div className="flex items-center px-4 py-2">
                    <Image
                      src={iconLocation}
                      alt={`Icon Location`}
                      width={28}
                      height={28}
                      sizes="100vw"
                      priority={true}
                      style={{ width: "28px", height: "28px" }}
                    />
                  </div>
                  <div className="flex items-center">
                    {showLocation ? "Hide" : "View"} Location
                  </div>
                </div>
              </button>

              {showLocation && (
                <div className="mt-2">
                  {googleInstanceLoading && <div>Loading...</div>}
                  {(googleInstanceError || !googleInstance) && (
                    <div>Error loading maps</div>
                  )}
                  {googleInstance && markerPosition != null && (
                    <>
                      <div className="flex flex-row gap-2 text-gray-dark">
                        <div>Pin location: </div>
                        <div className="font-bold">
                          Lat: {markerPosition.lat} Lng: {markerPosition.lng}
                        </div>
                      </div>

                      <GoogleMap
                        id="map"
                        mapContainerStyle={{
                          width: "100%",
                          height: "350px",
                        }}
                        center={markerPosition as any}
                        zoom={16}
                      >
                        <MarkerF
                          position={markerPosition as any}
                          draggable={false}
                          icon={{
                            strokeColor: "transparent",
                            fillColor: "#41204B",
                            path: iconPath,
                            fillOpacity: 1,
                            scale: 2,
                          }}
                        />
                      </GoogleMap>
                    </>
                  )}
                </div>
              )}
            </>
          )}
        </div>
      ))}
      {data?.dateStart && (
        <div className="flex flex-row gap-2 text-sm text-gray-dark md:h-3">
          <div>Started opportunity at: </div>
<<<<<<< HEAD
          <div className="font-bold">
            <Moment format={DATETIME_FORMAT_HUMAN} utc={true}>
              {data.dateStart}
            </Moment>
=======
          <div className="font-semibold">
            <Moment format={DATETIME_FORMAT_HUMAN}>{data.dateStart}</Moment>
>>>>>>> 71771943
          </div>
        </div>
      )}
      {data?.dateEnd && (
        <div className="flex flex-row gap-2 text-sm text-gray-dark">
          <div>Finished opportunity at: </div>
<<<<<<< HEAD
          <div className="font-bold">
            <Moment format={DATETIME_FORMAT_HUMAN} utc={true}>
              {data.dateEnd}
            </Moment>
=======
          <div className="font-semibold">
            <Moment format={DATETIME_FORMAT_HUMAN}>{data.dateEnd}</Moment>
>>>>>>> 71771943
          </div>
        </div>
      )}
    </div>
  );
};<|MERGE_RESOLUTION|>--- conflicted
+++ resolved
@@ -230,30 +230,20 @@
       {data?.dateStart && (
         <div className="flex flex-row gap-2 text-sm text-gray-dark md:h-3">
           <div>Started opportunity at: </div>
-<<<<<<< HEAD
           <div className="font-bold">
             <Moment format={DATETIME_FORMAT_HUMAN} utc={true}>
               {data.dateStart}
             </Moment>
-=======
-          <div className="font-semibold">
-            <Moment format={DATETIME_FORMAT_HUMAN}>{data.dateStart}</Moment>
->>>>>>> 71771943
           </div>
         </div>
       )}
       {data?.dateEnd && (
         <div className="flex flex-row gap-2 text-sm text-gray-dark">
           <div>Finished opportunity at: </div>
-<<<<<<< HEAD
           <div className="font-bold">
             <Moment format={DATETIME_FORMAT_HUMAN} utc={true}>
               {data.dateEnd}
             </Moment>
-=======
-          <div className="font-semibold">
-            <Moment format={DATETIME_FORMAT_HUMAN}>{data.dateEnd}</Moment>
->>>>>>> 71771943
           </div>
         </div>
       )}
