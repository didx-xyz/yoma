--- conflicted
+++ resolved
@@ -56,13 +56,8 @@
             return StatusCode((int)HttpStatusCode.OK, result);
         }
 
-<<<<<<< HEAD
         [SwaggerOperation(Summary = "Insert or update an organization (User, Admin or Organization Admin role required)", 
             Description = "The newly created organization defaults to an unapproved (unverified) state. When the authenticated user solely holds the 'User' role, an organization can be created, and the user is automatically designated the role of an 'Organization Admin'.")]
-=======
-        [SwaggerOperation(Summary = "Insert or update an organization (User, Admin or Organization Admin role required)",
-            Description = "Newly created organization defaults to an unapproved (unverified) state. A user can only create an organization and is automatically assigned the role of Organization Admin.")]
->>>>>>> 3e79f5d9
         [HttpPost()]
         [ProducesResponseType(typeof(Organization), (int)HttpStatusCode.OK)]
         [Authorize(Roles = $"{Constants.Role_User}, {Constants.Role_Admin}, {Constants.Role_OrganizationAdmin}")]
@@ -152,12 +147,7 @@
         [ProducesResponseType((int)HttpStatusCode.OK)]
         public IActionResult AssignAdmin([FromRoute] Guid id, [FromRoute] Guid userId)
         {
-<<<<<<< HEAD
             _logger.LogInformation("Handling request {requestName}", nameof(AssignAdmin));
-=======
-            _logger.LogInformation("Handling request {requestName} ({paramName1}: {paramValue1} | {paramName2}: {paramValue2})",
-                nameof(AssignAdmin), nameof(id), id, nameof(userId), userId);
->>>>>>> 3e79f5d9
 
             var result = _organizationService.AssignAdmin(id, userId, true);
 
