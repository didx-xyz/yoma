--- conflicted
+++ resolved
@@ -1,6 +1,5 @@
 using FluentValidation;
 using Microsoft.AspNetCore.Http;
-using System.Linq.Expressions;
 using System.Transactions;
 using Yoma.Core.Domain.Core;
 using Yoma.Core.Domain.Core.Extensions;
@@ -11,7 +10,6 @@
 using Yoma.Core.Domain.Entity.Interfaces;
 using Yoma.Core.Domain.Entity.Interfaces.Lookups;
 using Yoma.Core.Domain.Exceptions;
-using Yoma.Core.Domain.Lookups.Models;
 using Yoma.Core.Domain.MyOpportunity.Helpers;
 using Yoma.Core.Domain.MyOpportunity.Interfaces;
 using Yoma.Core.Domain.MyOpportunity.Models;
@@ -164,11 +162,7 @@
             if (!opportunity.Published)
                 throw new ValidationException($"Opportunity '{opportunity.Title}' can not be actioned (published '{opportunity.Published}' status '{opportunity.Status}' | start date '{opportunity.DateStart}')");
 
-<<<<<<< HEAD
-            var user = _userService.GetByEmail(HttpContextAccessorHelper.GetUsername(_httpContextAccessor, false), false);
-=======
-            var user = _userService.GetByEmail(HttpContextAccessorHelper.GetUsername(_httpContextAccessor, false));
->>>>>>> e71ab525
+            var user = _userService.GetByEmail(HttpContextAccessorHelper.GetUsername(_httpContextAccessor, false), false);
 
             var actionViewedId = _myOpportunityActionService.GetByName(Action.Viewed.ToString()).Id;
 
@@ -194,11 +188,7 @@
             if (!opportunity.Published)
                 throw new ValidationException($"Opportunity '{opportunity.Title}' can not be actioned (published '{opportunity.Published}' status '{opportunity.Status}' | start date '{opportunity.DateStart}')");
 
-<<<<<<< HEAD
-            var user = _userService.GetByEmail(HttpContextAccessorHelper.GetUsername(_httpContextAccessor, false), false);
-=======
-            var user = _userService.GetByEmail(HttpContextAccessorHelper.GetUsername(_httpContextAccessor, false));
->>>>>>> e71ab525
+            var user = _userService.GetByEmail(HttpContextAccessorHelper.GetUsername(_httpContextAccessor, false), false);
 
             var actionSavedId = _myOpportunityActionService.GetByName(Action.Saved.ToString()).Id;
 
@@ -224,11 +214,7 @@
             if (!opportunity.Published)
                 throw new ValidationException($"Opportunity '{opportunity.Title}' can not be actioned (published '{opportunity.Published}' status '{opportunity.Status}' | start date '{opportunity.DateStart}')");
 
-<<<<<<< HEAD
-            var user = _userService.GetByEmail(HttpContextAccessorHelper.GetUsername(_httpContextAccessor, false), false);
-=======
-            var user = _userService.GetByEmail(HttpContextAccessorHelper.GetUsername(_httpContextAccessor, false));
->>>>>>> e71ab525
+            var user = _userService.GetByEmail(HttpContextAccessorHelper.GetUsername(_httpContextAccessor, false), false);
 
             var actionSavedId = _myOpportunityActionService.GetByName(Action.Saved.ToString()).Id;
             var item = _myOpportunityRepository.Query().SingleOrDefault(o => o.UserId == user.Id && o.OpportunityId == opportunity.Id && o.ActionId == actionSavedId);
