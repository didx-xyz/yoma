using Newtonsoft.Json;
using Yoma.Core.Domain.Core.Models;
using Yoma.Core.Domain.MyOpportunity.Models;

namespace Yoma.Core.Domain.MyOpportunity.Extensions
{
  public static class MyOpportunityExtensions
  {
    public static MyOpportunityInfo ToInfo(this Models.MyOpportunity value)
    {
      ArgumentNullException.ThrowIfNull(value, nameof(value));

      var result = new MyOpportunityInfo
      {
        Id = value.Id,
        UserId = value.UserId,
        UserEmail = value.UserEmail,
        UserDisplayName = value.UserDisplayName,
        UserCountry = value.UserCountry,
        UserEducation = value.UserEducation,
        UserPhotoId = value.UserPhotoId,
        UserPhotoURL = value.UserPhotoURL,
        UserSettings = value.UserSettings,
        OpportunityId = value.OpportunityId,
        OpportunityTitle = value.OpportunityTitle,
        OpportunityDescription = value.OpportunityDescription,
<<<<<<< HEAD
        OpportunitySummary = value.OpportunitySummary,  
=======
        OpportunitySummary = value.OpportunitySummary,
>>>>>>> 08e94b1e
        OpportunityType = value.OpportunityType,
        OpportunityCommitmentIntervalDescription = value.OpportunityCommitmentIntervalDescription,
        OpportunityParticipantCountTotal = value.OpportunityParticipantCountTotal,
        OpportunityDateStart = value.OpportunityDateStart,
        OpportunityDateEnd = value.OpportunityDateEnd,
        OrganizationId = value.OrganizationId,
        OrganizationName = value.OrganizationName,
        OrganizationLogoURL = value.OrganizationLogoURL,
        ActionId = value.ActionId,
        Action = value.Action,
        VerificationStatusId = value.VerificationStatusId,
        VerificationStatus = value.VerificationStatus,
        CommentVerification = value.CommentVerification,
        DateStart = value.DateStart,
        DateEnd = value.DateEnd,
        DateCompleted = value.DateCompleted,
        ZltoReward = value.ZltoReward,
        YomaReward = value.YomaReward,
        DateModified = value.DateModified,
        Verifications = value.Verifications?.Select(o =>
            new MyOpportunityInfoVerification
            {
              VerificationType = o.VerificationType,
              FileId = o.FileId,
              FileURL = o.FileURL,
              Geometry = string.IsNullOrEmpty(o.GeometryProperties) ? null : JsonConvert.DeserializeObject<Geometry>(o.GeometryProperties)
            }).ToList(),
        Skills = value.Skills
      };

      return result;
    }
  }
}<|MERGE_RESOLUTION|>--- conflicted
+++ resolved
@@ -24,11 +24,7 @@
         OpportunityId = value.OpportunityId,
         OpportunityTitle = value.OpportunityTitle,
         OpportunityDescription = value.OpportunityDescription,
-<<<<<<< HEAD
-        OpportunitySummary = value.OpportunitySummary,  
-=======
         OpportunitySummary = value.OpportunitySummary,
->>>>>>> 08e94b1e
         OpportunityType = value.OpportunityType,
         OpportunityCommitmentIntervalDescription = value.OpportunityCommitmentIntervalDescription,
         OpportunityParticipantCountTotal = value.OpportunityParticipantCountTotal,
