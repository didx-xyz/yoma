--- conflicted
+++ resolved
@@ -40,13 +40,11 @@
 
     public SettingsInfo? Settings { get; set; }
 
-<<<<<<< HEAD
     public bool? ExternalIdpLinked { get; set; }
-=======
+
     public DateTimeOffset DateCreated { get; set; }
 
     public DateTimeOffset DateModified { get; set; }
->>>>>>> 11105116
 
     public List<OrganizationInfo> AdminsOf { get; set; }
 
