using FluentValidation;
using Microsoft.Extensions.Caching.Memory;
using Microsoft.Extensions.Options;
using Yoma.Core.Domain.Analytics.Interfaces;
using Yoma.Core.Domain.Analytics.Models;
using Yoma.Core.Domain.Analytics.Validators;
using Yoma.Core.Domain.Core.Extensions;
using Yoma.Core.Domain.Core.Helpers;
using Yoma.Core.Domain.Core.Interfaces;
using Yoma.Core.Domain.Core.Models;
using Yoma.Core.Domain.Entity.Interfaces;
using Yoma.Core.Domain.Lookups.Models;
using Yoma.Core.Domain.MyOpportunity.Interfaces;
using Yoma.Core.Domain.Opportunity.Models;

namespace Yoma.Core.Domain.Analytics.Services
{
    public class AnalyticsService : IAnalyticsService
    {
        #region Class Variables
        private readonly AppSettings _appSettings;
        private readonly IMemoryCache _memoryCache;

        private readonly IOrganizationService _organizationService;
        private readonly IMyOpportunityActionService _myOpportunityActionService;
        private readonly IMyOpportunityVerificationStatusService _myOpportunityVerificationStatusService;
        private readonly IBlobService _blobService;

        private readonly OrganizationSearchFilterEngagementValidator _organizationSearchFilterEngagementValidator;
        private readonly OrganizationSearchFilterOpportunityValidator _organizationSearchFilterOpportunityValidator;
        private readonly OrganizationSearchFilterYouthValidator _organizationSearchFilterYouthValidator;

        private readonly IRepositoryBatchedValueContainsWithNavigation<Opportunity.Models.Opportunity> _opportunityRepository;
        private readonly IRepositoryBatchedWithNavigation<MyOpportunity.Models.MyOpportunity> _myOpportunityRepository;
        private readonly IRepository<OpportunityCategory> _opportunityCategoryRepository;
        private readonly IRepository<OpportunityCountry> _opportunityCountryRepository;

        private const int Skill_Count = 10;
        private const int Country_Count = 5;
        private const string Gender_Group_Default = "Other";
        private const string AgeBracket_Group_Default = "Unspecified";
        #endregion

        #region Constructor
        public AnalyticsService(IOptions<AppSettings> appSettings,
            IMemoryCache memoryCache,
            IOrganizationService organizationService,
            IMyOpportunityActionService myOpportunityActionService,
            IMyOpportunityVerificationStatusService myOpportunityVerificationStatusService,
            IBlobService blobService,
            OrganizationSearchFilterEngagementValidator organizationSearchFilterEngagementValidator,
            OrganizationSearchFilterOpportunityValidator organizationSearchFilterOpportunityValidator,
            OrganizationSearchFilterYouthValidator organizationSearchFilterYouthValidator,
            IRepositoryBatchedValueContainsWithNavigation<Opportunity.Models.Opportunity> opportunityRepository,
            IRepositoryBatchedWithNavigation<MyOpportunity.Models.MyOpportunity> myOpportunityRepository,
            IRepository<OpportunityCategory> opportunityCategoryRepository,
            IRepository<OpportunityCountry> opportunityCountryRepository)
        {
            _appSettings = appSettings.Value;
            _memoryCache = memoryCache;
            _organizationService = organizationService;
            _myOpportunityActionService = myOpportunityActionService;
            _myOpportunityVerificationStatusService = myOpportunityVerificationStatusService;
            _blobService = blobService;
            _organizationSearchFilterEngagementValidator = organizationSearchFilterEngagementValidator;
            _organizationSearchFilterOpportunityValidator = organizationSearchFilterOpportunityValidator;
            _organizationSearchFilterYouthValidator = organizationSearchFilterYouthValidator;
            _opportunityRepository = opportunityRepository;
            _myOpportunityRepository = myOpportunityRepository;
            _opportunityCategoryRepository = opportunityCategoryRepository;
            _opportunityCountryRepository = opportunityCountryRepository;
        }
        #endregion

        #region Public Members
        public OrganizationSearchResultsEngagement SearchOrganizationEngagement(OrganizationSearchFilterEngagement filter)
        {
            if (!_appSettings.CacheEnabledByCacheItemTypesAsEnum.HasFlag(Core.CacheItemType.Analytics))
                return SearchOrganizationEngagementInternal(filter);

            var result = _memoryCache.GetOrCreate($"{nameof(OrganizationSearchResultsEngagement)}:{HashHelper.ComputeSHA256Hash(filter)}", entry =>
            {
                entry.AbsoluteExpirationRelativeToNow = TimeSpan.FromDays(_appSettings.CacheAbsoluteExpirationRelativeToNowInHoursAnalytics);
                return SearchOrganizationEngagementInternal(filter);
            }) ?? throw new InvalidOperationException($"Failed to retrieve cached '{nameof(OrganizationSearchResultsEngagement)}s'");
            return result;
        }

        public OrganizationSearchResultsOpportunity SearchOrganizationOpportunities(OrganizationSearchFilterOpportunity filter)
        {
            if (!_appSettings.CacheEnabledByCacheItemTypesAsEnum.HasFlag(Core.CacheItemType.Analytics))
                return SearchOrganizationOpportunitiesInternal(filter);

            var result = _memoryCache.GetOrCreate($"{nameof(OrganizationSearchResultsOpportunity)}:{HashHelper.ComputeSHA256Hash(filter)}", entry =>
            {
                entry.AbsoluteExpirationRelativeToNow = TimeSpan.FromDays(_appSettings.CacheAbsoluteExpirationRelativeToNowInHoursAnalytics);
                return SearchOrganizationOpportunitiesInternal(filter);
            }) ?? throw new InvalidOperationException($"Failed to retrieve cached '{nameof(OrganizationSearchResultsOpportunity)}s'");
            return result;
        }

        public OrganizationSearchResultsYouth SearchOrganizationYouth(OrganizationSearchFilterYouth filter)
        {
            if (!_appSettings.CacheEnabledByCacheItemTypesAsEnum.HasFlag(Core.CacheItemType.Analytics))
                return SearchOrganizationYouthInternal(filter);

            var result = _memoryCache.GetOrCreate($"{nameof(OrganizationSearchResultsYouth)}:{HashHelper.ComputeSHA256Hash(filter)}", entry =>
            {
                entry.AbsoluteExpirationRelativeToNow = TimeSpan.FromDays(_appSettings.CacheAbsoluteExpirationRelativeToNowInHoursAnalytics);
                return SearchOrganizationYouthInternal(filter);
            }) ?? throw new InvalidOperationException($"Failed to retrieve cached '{nameof(OrganizationSearchResultsYouth)}s'");
            return result;
        }
        #endregion

        #region Private Members
        private string? GetBlobObjectURL(Guid? id)
        {
            if (!id.HasValue) return null;
            return _blobService.GetURL(id.Value);
        }

<<<<<<< HEAD
        private OrganizationSearchResultsEngagement SearchOrganizationSummaryInternal(OrganizationSearchFilterEngagement filter)
=======
        private OrganizationSearchResultsEngagement SearchOrganizationEngagementInternal(OrganizationSearchFilterEngagement filter)
>>>>>>> 20ed73b7
        {
            if (filter == null)
                throw new ArgumentNullException(nameof(filter));

            _organizationSearchFilterEngagementValidator.ValidateAndThrow(filter);

            _organizationService.IsAdmin(filter.Organization, true);

            var queryBase = MyOpportunityQueryBase(filter);

            //'my' opportunities: viewed
            var queryViewed = MyOpportunityQueryViewed(queryBase);

            var itemsViewed = queryViewed.GroupBy(opportunity =>
                DateTimeOffset.UtcNow.Date.AddDays(-(int)opportunity.DateModified.DayOfWeek).AddDays(7)
                )
                .Select(group => new
                {
                    WeekEnding = group.Key,
                    Count = group.Count()
                })
                .OrderBy(result => result.WeekEnding)
                .ToList();

            var resultsViewed = new List<TimeValueEntry>();
            itemsViewed.ForEach(o => { resultsViewed.Add(new TimeValueEntry(o.WeekEnding, o.Count, default(int))); });

            //'my' opportunities: completed
            var queryCompleted = MyOpportunityQueryCompleted(queryBase);

            var itemsCompleted = queryCompleted.GroupBy(opportunity =>
                 DateTimeOffset.UtcNow.Date.AddDays(-(int)opportunity.DateModified.DayOfWeek).AddDays(7)
                 )
                 .Select(group => new
                 {
                     WeekEnding = group.Key,
                     Count = group.Count()
                 })
                 .OrderBy(result => result.WeekEnding)
                 .ToList();

            var resultsCompleted = new List<TimeValueEntry>();
            itemsCompleted.ForEach(o => { resultsCompleted.Add(new TimeValueEntry(o.WeekEnding, default(int), o.Count)); });

            //'my' opportunities: viewed & completed combined
            var resultsViewedCompleted = resultsViewed.Concat(resultsCompleted)
                .GroupBy(e => e.Date)
                .Select(g => new TimeValueEntry(
                    g.Key,
                    g.Sum(e => Convert.ToInt32(e.Values[0])),
                    g.Sum(e => Convert.ToInt32(e.Values[1]))
                ))
                .OrderBy(e => e.Date)
                .ToList();

            //results
            var result = new OrganizationSearchResultsEngagement { Opportunities = new OrganizationOpportunity() };

            var viewedCount = itemsViewed.Sum(o => o.Count);
            var completedCount = itemsCompleted.Sum(o => o.Count);

            //engagement
            //'my' opportunities: viewed & completed verifications
            result.Opportunities.ViewedCompleted = new TimeIntervalSummary()
            { Legend = new[] { "Viewed", "Completions" }, Data = resultsViewedCompleted, Count = new[] { viewedCount, completedCount } };

            //opportunities selected
            result.Opportunities.Selected = new OpportunitySelected { Legend = "Opportunities selected", Count = OpportunityQueryBase(filter).Count() };

            //average time
            var dates = queryCompleted
                 .Where(o => o.DateStart.HasValue && o.DateEnd.HasValue)
                 .Select(o => new { o.DateStart, o.DateEnd })
                 .ToList();

            var averageCompletionTimeInDays = dates
                .Select(o => (o.DateEnd!.Value - o.DateStart!.Value).TotalDays)
                .DefaultIfEmpty(0)
                .Average();

            result.Opportunities.Completion = new OpportunityCompletion { Legend = "Average time (days)", AverageTimeInDays = (int)Math.Round(averageCompletionTimeInDays) };

            //converstion rate
            result.Opportunities.ConversionRate = new OpportunityConversionRatio
            {
                Legend = "Conversion rate",
                ViewedCount = viewedCount,
                CompletedCount = completedCount,
                Percentage = viewedCount > 0 ? Math.Min(100M, Math.Round((decimal)completedCount / viewedCount * 100, 2)) : 0
            };

            //zlto rewards
            var totalRewards = queryCompleted.Sum(o => o.ZltoReward ?? 0);
            result.Opportunities.Reward = new OpportunityReward { Legend = "ZLTO amount awarded", TotalAmount = totalRewards };

            //skills
            var skills = queryCompleted.Select(o => new { o.DateModified, o.Skills }).ToList();

            var flattenedSkills = skills
                 .SelectMany(o => o.Skills ?? new List<Skill>())
                 .GroupBy(skill => skill.Id)
                 .Select(g => new { Skill = g.First(), Count = g.Count() })
                 .OrderByDescending(g => g.Count)
                 .ToList();

            var itemSkills = skills
                .SelectMany(o => (o.Skills ?? new List<Skill>()).Select(skill => new { o.DateModified, SkillId = skill.Id }))
                .GroupBy(x => DateTimeOffset.UtcNow.Date.AddDays(-(int)x.DateModified.DayOfWeek).AddDays(7))
                .Select(group => new
                {
                    WeekEnding = group.Key,
                    Count = group.Select(x => x.SkillId).Distinct().Count()
                })
                .OrderBy(result => result.WeekEnding)
                .ToList();

            var resultsSkills = new List<TimeValueEntry>();
            itemSkills.ForEach(o => { resultsSkills.Add(new TimeValueEntry(o.WeekEnding, o.Count)); });
            result.Skills = new OrganizationOpportunitySkill
            {
                TopCompleted = new OpportunitySkillTopCompleted { Legend = "Most completed skills", TopCompleted = flattenedSkills.Take(Skill_Count).Select(g => g.Skill).OrderBy(s => s.Name).ToList() },
                Items = new TimeIntervalSummary()
                { Legend = new[] { "Total unique skills", }, Data = resultsSkills, Count = new[] { itemSkills.Sum(o => o.Count) } }
            };

            //demogrpahics
            var currentDate = DateTimeOffset.UtcNow;
            result.Demographics = new OrganizationDemographic
            {
                //countries
                Countries = new Demographic
                {
                    Legend = "Country",
                    Items = queryCompleted
                    .Join(_opportunityCountryRepository.Query(),
                        opportunity => opportunity.OpportunityId,
                        countryInfo => countryInfo.OpportunityId,
                        (opportunity, countryInfo) => new { opportunity, countryInfo.CountryName })
                    .GroupBy(opportunity => opportunity.CountryName)
                    .Select(g => new { CountryName = g.Key, Count = g.Count() })
                    .OrderByDescending(country => country.Count)
                    .Take(Country_Count)
                    .OrderBy(country => country.CountryName)
                    .ToDictionary(country => country.CountryName, country => country.Count)
                },

                //gender
                Genders = new Demographic
                {
                    Legend = "Gender",
                    Items = queryCompleted
                    .GroupBy(opportunity =>
                        string.IsNullOrEmpty(opportunity.UserGender) || opportunity.UserGender.ToLower() == Core.Gender.PreferNotToSay.ToDescription().ToLower()
                            ? Gender_Group_Default
                            : opportunity.UserGender)
                    .Select(group => new { UserGender = group.Key, Count = group.Count() })
                    .OrderBy(gender => gender.UserGender.ToLower() == Gender_Group_Default.ToLower() ? 1 : 0)
                    .ThenBy(gender => gender.UserGender)
                    .ToDictionary(gender => gender.UserGender, gender => gender.Count)
                },

                //age
                Ages = new Demographic
                {
                    Legend = "Age",
                    Items = queryCompleted
                    .Select(o => new
                    {
                        o.UserDateOfBirth,
                        Age = o.UserDateOfBirth.HasValue ?
                            (int?)(currentDate.Year - o.UserDateOfBirth.Value.Year -
                            ((currentDate.Month < o.UserDateOfBirth.Value.Month) || (currentDate.Month == o.UserDateOfBirth.Value.Month && currentDate.Day < o.UserDateOfBirth.Value.Day) ? 1 : 0))
                            : null
                    })
                    .ToList()
                    .Select(o =>
                    {
                        var age = o.Age;
                        var bracket = age >= 30 ? "30+" :
                                      age >= 25 ? "25-29" :
                                      age >= 20 ? "20-24" :
                                      age >= 0 ? "0-19" : AgeBracket_Group_Default;
                        return new { AgeBracket = bracket };
                    })
                    .GroupBy(bracket => bracket.AgeBracket)
                    .Select(group => new { AgeBracket = group.Key, Count = group.Count() })
                    .OrderBy(age => age.AgeBracket.ToLower() == AgeBracket_Group_Default.ToLower() ? int.MaxValue : (age.AgeBracket.Contains("30+") ? 30 : int.Parse(age.AgeBracket.Split('-')[0])))
                    .ToDictionary(age => age.AgeBracket, age => age.Count)
                }
            };

            result.DateStamp = DateTimeOffset.UtcNow;
            return result;
        }

        private OrganizationSearchResultsOpportunity SearchOrganizationOpportunitiesInternal(OrganizationSearchFilterOpportunity filter)
        {
            if (filter == null)
                throw new ArgumentNullException(nameof(filter));

            _organizationSearchFilterOpportunityValidator.ValidateAndThrow(filter);

            var query = OpportunityQueryBase(filter)
                .Select(opportunity => new
                {
                    opportunity,
                    Opportunity = opportunity,
                    ViewedCount = _myOpportunityRepository.Query()
                        .Count(mo => mo.OpportunityId == opportunity.Id && mo.ActionId == _myOpportunityActionService.GetByName(MyOpportunity.Action.Viewed.ToString()).Id),
                    CompletedCount = _myOpportunityRepository.Query()
                        .Count(mo => mo.OpportunityId == opportunity.Id && mo.ActionId == _myOpportunityActionService.GetByName(MyOpportunity.Action.Verification.ToString()).Id &&
                                     mo.VerificationStatusId == _myOpportunityVerificationStatusService.GetByName(MyOpportunity.VerificationStatus.Completed.ToString()).Id)
                })
                .Select(result => new OpportunityInfoAnalytics
                {
                    Id = result.Opportunity.Id,
                    Title = result.Opportunity.Title,
                    OrganizationLogoId = result.Opportunity.OrganizationLogoId,
                    ViewedCount = result.ViewedCount,
                    CompletedCount = result.CompletedCount,
<<<<<<< HEAD
                    ConversionRatioPercentage = (result.ViewedCount > 0) ?  Math.Min(100, Math.Round((decimal)result.CompletedCount / result.ViewedCount * 100, 2)) : 0
=======
                    ConversionRatioPercentage = (result.ViewedCount > 0) ? Math.Min(100, Math.Round((decimal)result.CompletedCount / result.ViewedCount * 100, 2)) : 0
>>>>>>> 20ed73b7
                });

            query = query.OrderByDescending(o => o.ConversionRatioPercentage).ThenBy(o => o.Title);

            var result = new OrganizationSearchResultsOpportunity();
            //pagination
            if (filter.PaginationEnabled)
            {
                result.TotalCount = query.Count();
                query = query.Skip((filter.PageNumber.Value - 1) * filter.PageSize.Value).Take(filter.PageSize.Value);
            }

            result.Items = query.ToList();
            result.Items.ForEach(o => o.OrganizationLogoURL = GetBlobObjectURL(o.OrganizationLogoId));

            result.DateStamp = DateTimeOffset.UtcNow;
            return result;
        }

        private OrganizationSearchResultsYouth SearchOrganizationYouthInternal(OrganizationSearchFilterYouth filter)
        {
            if (filter == null)
                throw new ArgumentNullException(nameof(filter));

            _organizationSearchFilterYouthValidator.ValidateAndThrow(filter);

            var query = MyOpportunityQueryCompleted(MyOpportunityQueryBase(filter))
                .Select(o => new YouthInfo
                {
                    UserId = o.UserId,
                    UserDisplayName = o.UserDisplayName,
                    OpportunityId = o.OpportunityId,
                    OpportunityTitle = o.OpportunityTitle,
                    OrganizationLogoId = o.OrganizationLogoId,
                    DateCompleted = o.DateCompleted,
                    Verified = o.OpportunityCredentialIssuanceEnabled
                });

            var result = new OrganizationSearchResultsYouth();

            query = query.OrderByDescending(o => o.DateCompleted).ThenBy(o => o.UserDisplayName).ThenBy(o => o.OpportunityTitle);

            //pagination
            if (filter.PaginationEnabled)
            {
                result.TotalCount = query.Count();
                query = query.Skip((filter.PageNumber.Value - 1) * filter.PageSize.Value).Take(filter.PageSize.Value);
            }

            result.Items = query.ToList();
            result.Items.ForEach(o => o.OrganizationLogoURL = GetBlobObjectURL(o.OrganizationLogoId));

            result.DateStamp = DateTimeOffset.UtcNow;
            return result;
        }

        private IQueryable<MyOpportunity.Models.MyOpportunity> MyOpportunityQueryBase(IOrganizationSearchFilterBase filter)
        {
            //organization
            var result = _myOpportunityRepository.Query(true).Where(o => o.OrganizationId == filter.Organization);

            //opportunities
            if (filter.Opportunities != null && filter.Opportunities.Any())
            {
                filter.Opportunities = filter.Opportunities.Distinct().ToList();
                result = result.Where(o => filter.Opportunities.Contains(o.OpportunityId));
            }

            //categories
            if (filter.Categories != null && filter.Categories.Any())
            {
                filter.Categories = filter.Categories.Distinct().ToList();
                result = result.Where(opportunity => _opportunityCategoryRepository.Query().Any(
                    opportunityCategory => filter.Categories.Contains(opportunityCategory.CategoryId) && opportunityCategory.OpportunityId == opportunity.OpportunityId));
            }

            //date range
            if (filter.StartDate.HasValue)
            {
                var startDate = filter.StartDate.Value.RemoveTime();
                result = result.Where(o => o.OpportunityDateStart >= startDate);
            }

            if (filter.EndDate.HasValue)
            {
                var endDate = filter.EndDate.Value.ToEndOfDay();
                result = result.Where(o => !o.OpportunityDateEnd.HasValue || o.OpportunityDateEnd.Value <= endDate);
            }

            return result;
        }

        private IQueryable<MyOpportunity.Models.MyOpportunity> MyOpportunityQueryViewed(IQueryable<MyOpportunity.Models.MyOpportunity> queryBase)
        {
            var actionId = _myOpportunityActionService.GetByName(MyOpportunity.Action.Viewed.ToString()).Id;
            //include all states; don't filter on active opportunity and / or active organization; should see all hisatorical views

            var result = queryBase.Where(o => o.ActionId == actionId);

            return result;
        }

        private IQueryable<MyOpportunity.Models.MyOpportunity> MyOpportunityQueryCompleted(IQueryable<MyOpportunity.Models.MyOpportunity> queryBase)
        {
            var actionId = _myOpportunityActionService.GetByName(MyOpportunity.Action.Verification.ToString()).Id;
            var verificationStatusId = _myOpportunityVerificationStatusService.GetByName(MyOpportunity.VerificationStatus.Completed.ToString()).Id;

            var result = queryBase.Where(o => o.ActionId == actionId);

            result = result.Where(o => o.VerificationStatusId == verificationStatusId);

            return result;
        }

        private IQueryable<Opportunity.Models.Opportunity> OpportunityQueryBase(IOrganizationSearchFilterBase filter)
        {
            //organization
            var result = _opportunityRepository.Query(true).Where(o => o.OrganizationId == filter.Organization);

            //opportunities
            if (filter.Opportunities != null && filter.Opportunities.Any())
            {
                filter.Opportunities = filter.Opportunities.Distinct().ToList();
                result = result.Where(o => filter.Opportunities.Contains(o.Id));
            }

            //categories
            if (filter.Categories != null && filter.Categories.Any())
            {
                filter.Categories = filter.Categories.Distinct().ToList();
                result = result.Where(opportunity => _opportunityCategoryRepository.Query().Any(
                    opportunityCategory => filter.Categories.Contains(opportunityCategory.CategoryId) && opportunityCategory.OpportunityId == opportunity.Id));
            }

            //date range
            if (filter.StartDate.HasValue)
            {
                filter.StartDate = filter.StartDate.RemoveTime();
                result = result.Where(o => o.DateStart >= filter.StartDate);
            }

            if (filter.EndDate.HasValue)
            {
                filter.EndDate = filter.EndDate.ToEndOfDay();
                result = result.Where(o => !o.DateEnd.HasValue || o.DateEnd.Value <= filter.EndDate);
            }

            return result;
        }
        #endregion
    }
}<|MERGE_RESOLUTION|>--- conflicted
+++ resolved
@@ -120,11 +120,7 @@
             return _blobService.GetURL(id.Value);
         }
 
-<<<<<<< HEAD
-        private OrganizationSearchResultsEngagement SearchOrganizationSummaryInternal(OrganizationSearchFilterEngagement filter)
-=======
         private OrganizationSearchResultsEngagement SearchOrganizationEngagementInternal(OrganizationSearchFilterEngagement filter)
->>>>>>> 20ed73b7
         {
             if (filter == null)
                 throw new ArgumentNullException(nameof(filter));
@@ -345,11 +341,7 @@
                     OrganizationLogoId = result.Opportunity.OrganizationLogoId,
                     ViewedCount = result.ViewedCount,
                     CompletedCount = result.CompletedCount,
-<<<<<<< HEAD
-                    ConversionRatioPercentage = (result.ViewedCount > 0) ?  Math.Min(100, Math.Round((decimal)result.CompletedCount / result.ViewedCount * 100, 2)) : 0
-=======
                     ConversionRatioPercentage = (result.ViewedCount > 0) ? Math.Min(100, Math.Round((decimal)result.CompletedCount / result.ViewedCount * 100, 2)) : 0
->>>>>>> 20ed73b7
                 });
 
             query = query.OrderByDescending(o => o.ConversionRatioPercentage).ThenBy(o => o.Title);
